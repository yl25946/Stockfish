--- conflicted
+++ resolved
@@ -176,10 +176,6 @@
   // Used by NNUE
   StateInfo* state() const;
 
-<<<<<<< HEAD
-  void put_piece(Piece pc, Square s);
-  void remove_piece(Square s);
-=======
   // --sfenization helper
 
   friend int Tools::set_from_packed_sfen(Position& pos, const Tools::PackedSfen& sfen, StateInfo* si, Thread* th);
@@ -201,7 +197,9 @@
 
   // Returns the position of the ball on the c side.
   Square king_square(Color c) const { return lsb(pieces(c, KING)); }
->>>>>>> cee4ed39
+  
+  void put_piece(Piece pc, Square s);
+  void remove_piece(Square s);
 
 private:
   // Initialization helpers (used while setting up a position)
