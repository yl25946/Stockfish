/*
  Stockfish, a UCI chess playing engine derived from Glaurung 2.1
  Copyright (C) 2004-2024 The Stockfish developers (see AUTHORS file)

  Stockfish is free software: you can redistribute it and/or modify
  it under the terms of the GNU General Public License as published by
  the Free Software Foundation, either version 3 of the License, or
  (at your option) any later version.

  Stockfish is distributed in the hope that it will be useful,
  but WITHOUT ANY WARRANTY; without even the implied warranty of
  MERCHANTABILITY or FITNESS FOR A PARTICULAR PURPOSE.  See the
  GNU General Public License for more details.

  You should have received a copy of the GNU General Public License
  along with this program.  If not, see <http://www.gnu.org/licenses/>.
*/

#include "search.h"

#include <algorithm>
#include <array>
#include <list>
#include <atomic>
#include <cassert>
#include <cmath>
#include <cstdint>
#include <cstdlib>
#include <initializer_list>
#include <string>
#include <utility>
#include <chrono>
#include <iostream>
#include <ratio>

#include "evaluate.h"
#include "misc.h"
#include "movegen.h"
#include "movepick.h"
#include "nnue/network.h"
#include "nnue/nnue_accumulator.h"
#include "nnue/nnue_common.h"
#include "nnue/nnue_misc.h"
#include "position.h"
#include "syzygy/tbprobe.h"
#include "thread.h"
#include "timeman.h"
#include "tt.h"
#include "types.h"
#include "uci.h"
#include "ucioption.h"

namespace Stockfish {

namespace TB = Tablebases;

void syzygy_extend_pv(const OptionsMap&            options,
                      const Search::LimitsType&    limits,
                      Stockfish::Position&         pos,
                      Stockfish::Search::RootMove& rootMove,
                      Value&                       v);

using Eval::evaluate;
using namespace Search;

namespace {

// Futility margin
Value futility_margin(Depth d, bool noTtCutNode, bool improving, bool oppWorsening) {
    Value futilityMult       = 122 - 37 * noTtCutNode;
    Value improvingDeduction = 58 * improving * futilityMult / 32;
    Value worseningDeduction = oppWorsening * futilityMult / 3;

    return futilityMult * d - improvingDeduction - worseningDeduction;
}

constexpr int futility_move_count(bool improving, Depth depth) {
    return improving ? (3 + depth * depth) : (3 + depth * depth) / 2;
}

// Add correctionHistory value to raw staticEval and guarantee evaluation does not hit the tablebase range
Value to_corrected_static_eval(Value v, const Worker& w, const Position& pos) {
    auto cv = w.correctionHistory[pos.side_to_move()][pawn_structure_index<Correction>(pos)];
    v += cv * std::abs(cv) / 5073;
    return std::clamp(v, VALUE_TB_LOSS_IN_MAX_PLY + 1, VALUE_TB_WIN_IN_MAX_PLY - 1);
}

// History and stats update bonus, based on depth
int stat_bonus(Depth d) { return std::clamp(190 * d - 298, 20, 1596); }

// History and stats update malus, based on depth
int stat_malus(Depth d) { return (d < 4 ? 736 * d - 268 : 2044); }

// Add a small random component to draw evaluations to avoid 3-fold blindness
Value value_draw(size_t nodes) { return VALUE_DRAW - 1 + Value(nodes & 0x2); }

// Skill structure is used to implement strength limit. If we have a UCI_Elo,
// we convert it to an appropriate skill level, anchored to the Stash engine.
// This method is based on a fit of the Elo results for games played between
// Stockfish at various skill levels and various versions of the Stash engine.
// Skill 0 .. 19 now covers CCRL Blitz Elo from 1320 to 3190, approximately
// Reference: https://github.com/vondele/Stockfish/commit/a08b8d4e9711c2
struct Skill {
    Skill(int skill_level, int uci_elo) {
        if (uci_elo)
        {
            double e = double(uci_elo - 1320) / (3190 - 1320);
            level = std::clamp((((37.2473 * e - 40.8525) * e + 22.2943) * e - 0.311438), 0.0, 19.0);
        }
        else
            level = double(skill_level);
    }
    bool enabled() const { return level < 20.0; }
    bool time_to_pick(Depth depth) const { return depth == 1 + int(level); }
    Move pick_best(const RootMoves&, size_t multiPV);

    double level;
    Move   best = Move::none();
};

Value value_to_tt(Value v, int ply);
Value value_from_tt(Value v, int ply, int r50c);
void  update_pv(Move* pv, Move move, const Move* childPv);
void  update_continuation_histories(Stack* ss, Piece pc, Square to, int bonus);
void  update_refutations(Stack* ss, Move move);
void  update_quiet_histories(
   const Position& pos, Stack* ss, Search::Worker& workerThread, Move move, int bonus);
void update_quiet_stats(
  const Position& pos, Stack* ss, Search::Worker& workerThread, Move move, int bonus);
void update_all_stats(const Position& pos,
                      Stack*          ss,
                      Search::Worker& workerThread,
                      Move            bestMove,
                      Value           bestValue,
                      Value           beta,
                      Square          prevSq,
                      Move*           quietsSearched,
                      int             quietCount,
                      Move*           capturesSearched,
                      int             captureCount,
                      Depth           depth);

}  // namespace

Search::Worker::Worker(SharedState&                    sharedState,
                       std::unique_ptr<ISearchManager> sm,
                       size_t                          threadId,
                       NumaReplicatedAccessToken       token) :
    // Unpack the SharedState struct into member variables
    threadIdx(threadId),
    numaAccessToken(token),
    manager(std::move(sm)),
    options(sharedState.options),
    threads(sharedState.threads),
    tt(sharedState.tt),
    networks(sharedState.networks),
    refreshTable(networks[token]) {
    clear();
}

void Search::Worker::start_searching() {

    // Non-main threads go directly to iterative_deepening()
    if (!is_mainthread())
    {
        iterative_deepening();
        return;
    }

    main_manager()->tm.init(limits, rootPos.side_to_move(), rootPos.game_ply(), options,
                            main_manager()->originalTimeAdjust);
    tt.new_search();

    if (rootMoves.empty())
    {
        rootMoves.emplace_back(Move::none());
        main_manager()->updates.onUpdateNoMoves(
          {0, {rootPos.checkers() ? -VALUE_MATE : VALUE_DRAW, rootPos}});
    }
    else
    {
        threads.start_searching();  // start non-main threads
        iterative_deepening();      // main thread start searching
    }

    // When we reach the maximum depth, we can arrive here without a raise of
    // threads.stop. However, if we are pondering or in an infinite search,
    // the UCI protocol states that we shouldn't print the best move before the
    // GUI sends a "stop" or "ponderhit" command. We therefore simply wait here
    // until the GUI sends one of those commands.
    while (!threads.stop && (main_manager()->ponder || limits.infinite))
    {}  // Busy wait for a stop or a ponder reset

    // Stop the threads if not already stopped (also raise the stop if
    // "ponderhit" just reset threads.ponder).
    threads.stop = true;

    // Wait until all threads have finished
    threads.wait_for_search_finished();

    // When playing in 'nodes as time' mode, subtract the searched nodes from
    // the available ones before exiting.
    if (limits.npmsec)
        main_manager()->tm.advance_nodes_time(threads.nodes_searched()
                                              - limits.inc[rootPos.side_to_move()]);

    Worker* bestThread = this;
    Skill   skill =
      Skill(options["Skill Level"], options["UCI_LimitStrength"] ? int(options["UCI_Elo"]) : 0);

    if (int(options["MultiPV"]) == 1 && !limits.depth && !limits.mate && !skill.enabled()
        && rootMoves[0].pv[0] != Move::none())
        bestThread = threads.get_best_thread()->worker.get();

    main_manager()->bestPreviousScore        = bestThread->rootMoves[0].score;
    main_manager()->bestPreviousAverageScore = bestThread->rootMoves[0].averageScore;

    // Send again PV info if we have a new best thread
    if (bestThread != this)
        main_manager()->pv(*bestThread, threads, tt, bestThread->completedDepth);

    std::string ponder;

    if (bestThread->rootMoves[0].pv.size() > 1
        || bestThread->rootMoves[0].extract_ponder_from_tt(tt, rootPos))
        ponder = UCIEngine::move(bestThread->rootMoves[0].pv[1], rootPos.is_chess960());

    auto bestmove = UCIEngine::move(bestThread->rootMoves[0].pv[0], rootPos.is_chess960());
    main_manager()->updates.onBestmove(bestmove, ponder);
}

// Main iterative deepening loop. It calls search()
// repeatedly with increasing depth until the allocated thinking time has been
// consumed, the user stops the search, or the maximum search depth is reached.
void Search::Worker::iterative_deepening() {

    SearchManager* mainThread = (is_mainthread() ? main_manager() : nullptr);

    Move pv[MAX_PLY + 1];

    Depth lastBestMoveDepth = 0;
    Value lastBestScore     = -VALUE_INFINITE;
    auto  lastBestPV        = std::vector{Move::none()};

    Value  alpha, beta;
    Value  bestValue     = -VALUE_INFINITE;
    Color  us            = rootPos.side_to_move();
    double timeReduction = 1, totBestMoveChanges = 0;
    int    delta, iterIdx                        = 0;

    // Allocate stack with extra size to allow access from (ss - 7) to (ss + 2):
    // (ss - 7) is needed for update_continuation_histories(ss - 1) which accesses (ss - 6),
    // (ss + 2) is needed for initialization of cutOffCnt and killers.
    Stack  stack[MAX_PLY + 10] = {};
    Stack* ss                  = stack + 7;

    for (int i = 7; i > 0; --i)
    {
        (ss - i)->continuationHistory =
          &this->continuationHistory[0][0][NO_PIECE][0];  // Use as a sentinel
        (ss - i)->staticEval = VALUE_NONE;
    }

    for (int i = 0; i <= MAX_PLY + 2; ++i)
        (ss + i)->ply = i;

    ss->pv = pv;

    if (mainThread)
    {
        if (mainThread->bestPreviousScore == VALUE_INFINITE)
            mainThread->iterValue.fill(VALUE_ZERO);
        else
            mainThread->iterValue.fill(mainThread->bestPreviousScore);
    }

    size_t multiPV = size_t(options["MultiPV"]);
    Skill skill(options["Skill Level"], options["UCI_LimitStrength"] ? int(options["UCI_Elo"]) : 0);

    // When playing with strength handicap enable MultiPV search that we will
    // use behind-the-scenes to retrieve a set of possible moves.
    if (skill.enabled())
        multiPV = std::max(multiPV, size_t(4));

    multiPV = std::min(multiPV, rootMoves.size());

    int searchAgainCounter = 0;

    // Iterative deepening loop until requested to stop or the target depth is reached
    while (++rootDepth < MAX_PLY && !threads.stop
           && !(limits.depth && mainThread && rootDepth > limits.depth))
    {
        // Age out PV variability metric
        if (mainThread)
            totBestMoveChanges /= 2;

        // Save the last iteration's scores before the first PV line is searched and
        // all the move scores except the (new) PV are set to -VALUE_INFINITE.
        for (RootMove& rm : rootMoves)
            rm.previousScore = rm.score;

        size_t pvFirst = 0;
        pvLast         = 0;

        if (!threads.increaseDepth)
            searchAgainCounter++;

        // MultiPV loop. We perform a full root search for each PV line
        for (pvIdx = 0; pvIdx < multiPV; ++pvIdx)
        {
            if (pvIdx == pvLast)
            {
                pvFirst = pvLast;
                for (pvLast++; pvLast < rootMoves.size(); pvLast++)
                    if (rootMoves[pvLast].tbRank != rootMoves[pvFirst].tbRank)
                        break;
            }

            // Reset UCI info selDepth for each depth and each PV line
            selDepth = 0;

            // Reset aspiration window starting size
            Value avg = rootMoves[pvIdx].averageScore;
            delta     = 9 + avg * avg / 10424;
            alpha     = std::max(avg - delta, -VALUE_INFINITE);
            beta      = std::min(avg + delta, VALUE_INFINITE);

            // Adjust optimism based on root move's averageScore (~4 Elo)
            optimism[us]  = 125 * avg / (std::abs(avg) + 89);
            optimism[~us] = -optimism[us];

            // Start with a small aspiration window and, in the case of a fail
            // high/low, re-search with a bigger window until we don't fail
            // high/low anymore.
            int failedHighCnt = 0;
            while (true)
            {
                // Adjust the effective depth searched, but ensure at least one effective increment
                // for every four searchAgain steps (see issue #2717).
                Depth adjustedDepth =
                  std::max(1, rootDepth - failedHighCnt - 3 * (searchAgainCounter + 1) / 4);
                rootDelta = beta - alpha;
                bestValue = search<Root>(rootPos, ss, alpha, beta, adjustedDepth, false);

                // Bring the best move to the front. It is critical that sorting
                // is done with a stable algorithm because all the values but the
                // first and eventually the new best one is set to -VALUE_INFINITE
                // and we want to keep the same order for all the moves except the
                // new PV that goes to the front. Note that in the case of MultiPV
                // search the already searched PV lines are preserved.
                std::stable_sort(rootMoves.begin() + pvIdx, rootMoves.begin() + pvLast);

                // If search has been stopped, we break immediately. Sorting is
                // safe because RootMoves is still valid, although it refers to
                // the previous iteration.
                if (threads.stop)
                    break;

                // When failing high/low give some update before a re-search.
                // To avoid excessive output, only start at rootDepth > 30.
                if (mainThread && multiPV == 1 && (bestValue <= alpha || bestValue >= beta)
                    && rootDepth > 30)
                    main_manager()->pv(*this, threads, tt, rootDepth);

                // In case of failing low/high increase aspiration window and
                // re-search, otherwise exit the loop.
                if (bestValue <= alpha)
                {
                    beta  = (alpha + beta) / 2;
                    alpha = std::max(bestValue - delta, -VALUE_INFINITE);

                    failedHighCnt = 0;
                    if (mainThread)
                        mainThread->stopOnPonderhit = false;
                }
                else if (bestValue >= beta)
                {
                    beta = std::min(bestValue + delta, VALUE_INFINITE);
                    ++failedHighCnt;
                }
                else
                    break;

                delta += delta / 3;

                assert(alpha >= -VALUE_INFINITE && beta <= VALUE_INFINITE);
            }

            // Sort the PV lines searched so far and update the GUI
            std::stable_sort(rootMoves.begin() + pvFirst, rootMoves.begin() + pvIdx + 1);

            if (mainThread
                && (threads.stop || pvIdx + 1 == multiPV || rootDepth > 30)
                // A thread that aborted search can have mated-in/TB-loss PV and score
                // that cannot be trusted, i.e. it can be delayed or refuted if we would have
                // had time to fully search other root-moves. Thus we suppress this output and
                // below pick a proven score/PV for this thread (from the previous iteration).
                && !(threads.abortedSearch && rootMoves[0].uciScore <= VALUE_TB_LOSS_IN_MAX_PLY))
                main_manager()->pv(*this, threads, tt, rootDepth);

            if (threads.stop)
                break;
        }

        if (!threads.stop)
            completedDepth = rootDepth;

        // We make sure not to pick an unproven mated-in score,
        // in case this thread prematurely stopped search (aborted-search).
        if (threads.abortedSearch && rootMoves[0].score != -VALUE_INFINITE
            && rootMoves[0].score <= VALUE_TB_LOSS_IN_MAX_PLY)
        {
            // Bring the last best move to the front for best thread selection.
            Utility::move_to_front(rootMoves, [&lastBestPV = std::as_const(lastBestPV)](
                                                const auto& rm) { return rm == lastBestPV[0]; });
            rootMoves[0].pv    = lastBestPV;
            rootMoves[0].score = rootMoves[0].uciScore = lastBestScore;
        }
        else if (rootMoves[0].pv[0] != lastBestPV[0])
        {
            lastBestPV        = rootMoves[0].pv;
            lastBestScore     = rootMoves[0].score;
            lastBestMoveDepth = rootDepth;
        }

        if (!mainThread)
            continue;

        // Have we found a "mate in x"?
        if (limits.mate && rootMoves[0].score == rootMoves[0].uciScore
            && ((rootMoves[0].score >= VALUE_MATE_IN_MAX_PLY
                 && VALUE_MATE - rootMoves[0].score <= 2 * limits.mate)
                || (rootMoves[0].score != -VALUE_INFINITE
                    && rootMoves[0].score <= VALUE_MATED_IN_MAX_PLY
                    && VALUE_MATE + rootMoves[0].score <= 2 * limits.mate)))
            threads.stop = true;

        // If the skill level is enabled and time is up, pick a sub-optimal best move
        if (skill.enabled() && skill.time_to_pick(rootDepth))
            skill.pick_best(rootMoves, multiPV);

        // Use part of the gained time from a previous stable move for the current move
        for (auto&& th : threads)
        {
            totBestMoveChanges += th->worker->bestMoveChanges;
            th->worker->bestMoveChanges = 0;
        }

        // Do we have time for the next iteration? Can we stop searching now?
        if (limits.use_time_management() && !threads.stop && !mainThread->stopOnPonderhit)
        {
            int nodesEffort = rootMoves[0].effort * 100 / std::max(size_t(1), size_t(nodes));

            double fallingEval = (1067 + 223 * (mainThread->bestPreviousAverageScore - bestValue)
                                  + 97 * (mainThread->iterValue[iterIdx] - bestValue))
                               / 10000.0;
            fallingEval = std::clamp(fallingEval, 0.580, 1.667);

            // If the bestMove is stable over several iterations, reduce time accordingly
            timeReduction    = lastBestMoveDepth + 8 < completedDepth ? 1.495 : 0.687;
            double reduction = (1.48 + mainThread->previousTimeReduction) / (2.17 * timeReduction);
            double bestMoveInstability = 1 + 1.88 * totBestMoveChanges / threads.size();
            double recapture           = limits.capSq == rootMoves[0].pv[0].to_sq() ? 0.955 : 1.005;

            double totalTime =
              mainThread->tm.optimum() * fallingEval * reduction * bestMoveInstability * recapture;

            // Cap used time in case of a single legal move for a better viewer experience
            if (rootMoves.size() == 1)
                totalTime = std::min(500.0, totalTime);

            auto elapsedTime = elapsed();

            if (completedDepth >= 10 && nodesEffort >= 97 && elapsedTime > totalTime * 0.739
                && !mainThread->ponder)
                threads.stop = true;

            // Stop the search if we have exceeded the totalTime
            if (elapsedTime > totalTime)
            {
                // If we are allowed to ponder do not stop the search now but
                // keep pondering until the GUI sends "ponderhit" or "stop".
                if (mainThread->ponder)
                    mainThread->stopOnPonderhit = true;
                else
                    threads.stop = true;
            }
            else
                threads.increaseDepth = mainThread->ponder || elapsedTime <= totalTime * 0.506;
        }

        mainThread->iterValue[iterIdx] = bestValue;
        iterIdx                        = (iterIdx + 1) & 3;
    }

    if (!mainThread)
        return;

    mainThread->previousTimeReduction = timeReduction;

    // If the skill level is enabled, swap the best PV line with the sub-optimal one
    if (skill.enabled())
        std::swap(rootMoves[0],
                  *std::find(rootMoves.begin(), rootMoves.end(),
                             skill.best ? skill.best : skill.pick_best(rootMoves, multiPV)));
}

void Search::Worker::clear() {
    mainHistory.fill(0);
    captureHistory.fill(-700);
    pawnHistory.fill(-1188);
    correctionHistory.fill(0);

    for (bool inCheck : {false, true})
        for (StatsType c : {NoCaptures, Captures})
            for (auto& to : continuationHistory[inCheck][c])
                for (auto& h : to)
                    h->fill(-58);

    for (size_t i = 1; i < reductions.size(); ++i)
        reductions[i] = int((18.62 + std::log(size_t(options["Threads"])) / 2) * std::log(i));

    refreshTable.clear(networks[numaAccessToken]);
}


// Main search function for both PV and non-PV nodes.
template<NodeType nodeType>
Value Search::Worker::search(
  Position& pos, Stack* ss, Value alpha, Value beta, Depth depth, bool cutNode) {

    constexpr bool PvNode   = nodeType != NonPV;
    constexpr bool rootNode = nodeType == Root;

    // Dive into quiescence search when the depth reaches zero
    if (depth <= 0)
        return qsearch < PvNode ? PV : NonPV > (pos, ss, alpha, beta);

    // Limit the depth if extensions made it too large
    depth = std::min(depth, MAX_PLY - 1);

    // Check if we have an upcoming move that draws by repetition.
    if (!rootNode && alpha < VALUE_DRAW && pos.upcoming_repetition(ss->ply))
    {
        alpha = value_draw(this->nodes);
        if (alpha >= beta)
            return alpha;
    }

    assert(-VALUE_INFINITE <= alpha && alpha < beta && beta <= VALUE_INFINITE);
    assert(PvNode || (alpha == beta - 1));
    assert(0 < depth && depth < MAX_PLY);
    assert(!(PvNode && cutNode));

    Move      pv[MAX_PLY + 1], capturesSearched[32], quietsSearched[32];
    StateInfo st;
    ASSERT_ALIGNED(&st, Eval::NNUE::CacheLineSize);

    Key   posKey;
    Move  move, excludedMove, bestMove;
    Depth extension, newDepth;
    Value bestValue, value, eval, maxValue, probCutBeta, singularValue;
    bool  givesCheck, improving, priorCapture, opponentWorsening;
    bool  capture, moveCountPruning, ttCapture;
    Piece movedPiece;
    int   moveCount, captureCount, quietCount;
    Bound singularBound;

    // Step 1. Initialize node
    Worker* thisThread = this;
    ss->inCheck        = pos.checkers();
    priorCapture       = pos.captured_piece();
    Color us           = pos.side_to_move();
    moveCount = captureCount = quietCount = ss->moveCount = 0;
    bestValue                                             = -VALUE_INFINITE;
    maxValue                                              = VALUE_INFINITE;

    // Check for the available remaining time
    if (is_mainthread())
        main_manager()->check_time(*thisThread);

    // Used to send selDepth info to GUI (selDepth counts from 1, ply from 0)
    if (PvNode && thisThread->selDepth < ss->ply + 1)
        thisThread->selDepth = ss->ply + 1;

    if (!rootNode)
    {
        // Step 2. Check for aborted search and immediate draw
        if (threads.stop.load(std::memory_order_relaxed) || pos.is_draw(ss->ply)
            || ss->ply >= MAX_PLY)
            return (ss->ply >= MAX_PLY && !ss->inCheck)
                   ? evaluate(networks[numaAccessToken], pos, refreshTable,
                              thisThread->optimism[us])
                   : value_draw(thisThread->nodes);

        // Step 3. Mate distance pruning. Even if we mate at the next move our score
        // would be at best mate_in(ss->ply + 1), but if alpha is already bigger because
        // a shorter mate was found upward in the tree then there is no need to search
        // because we will never beat the current alpha. Same logic but with reversed
        // signs apply also in the opposite condition of being mated instead of giving
        // mate. In this case, return a fail-high score.
        alpha = std::max(mated_in(ss->ply), alpha);
        beta  = std::min(mate_in(ss->ply + 1), beta);
        if (alpha >= beta)
            return alpha;
    }

    assert(0 <= ss->ply && ss->ply < MAX_PLY);

    bestMove             = Move::none();
    (ss + 2)->killers[0] = (ss + 2)->killers[1] = Move::none();
    (ss + 2)->cutoffCnt                         = 0;
    Square prevSq = ((ss - 1)->currentMove).is_ok() ? ((ss - 1)->currentMove).to_sq() : SQ_NONE;
    ss->statScore = 0;

    // Step 4. Transposition table lookup.
    excludedMove                   = ss->excludedMove;
    posKey                         = pos.key();
    auto [ttHit, ttData, ttWriter] = tt.probe(posKey);
    // Need further processing of the saved data
    ss->ttHit    = ttHit;
    ttData.move  = rootNode ? thisThread->rootMoves[thisThread->pvIdx].pv[0]
                 : ttHit    ? ttData.move
                            : Move::none();
    ttData.value = ttHit ? value_from_tt(ttData.value, ss->ply, pos.rule50_count()) : VALUE_NONE;
    ss->ttPv     = excludedMove ? ss->ttPv : PvNode || (ttHit && ttData.is_pv);
    ttCapture    = ttData.move && pos.capture_stage(ttData.move);

    // At this point, if excluded, skip straight to step 6, static eval. However,
    // to save indentation, we list the condition in all code between here and there.

    // At non-PV nodes we check for an early TT cutoff
    if (!PvNode && !excludedMove && ttData.depth > depth - (ttData.value <= beta)
        && ttData.value != VALUE_NONE  // Can happen when !ttHit or when access race in probe()
        && (ttData.bound & (ttData.value >= beta ? BOUND_LOWER : BOUND_UPPER)))
    {
        // If ttMove is quiet, update move sorting heuristics on TT hit (~2 Elo)
        if (ttData.move && ttData.value >= beta)
        {
            // Bonus for a quiet ttMove that fails high (~2 Elo)
            if (!ttCapture)
                update_quiet_stats(pos, ss, *this, ttData.move, stat_bonus(depth));

            // Extra penalty for early quiet moves of
            // the previous ply (~1 Elo on STC, ~2 Elo on LTC)
            if (prevSq != SQ_NONE && (ss - 1)->moveCount <= 2 && !priorCapture)
                update_continuation_histories(ss - 1, pos.piece_on(prevSq), prevSq,
                                              -stat_malus(depth + 1));
        }

        // Partial workaround for the graph history interaction problem
        // For high rule50 counts don't produce transposition table cutoffs.
        if (pos.rule50_count() < 90)
            return ttData.value;
    }

    // Step 5. Tablebases probe
    if (!rootNode && !excludedMove && tbConfig.cardinality)
    {
        int piecesCount = pos.count<ALL_PIECES>();

        if (piecesCount <= tbConfig.cardinality
            && (piecesCount < tbConfig.cardinality || depth >= tbConfig.probeDepth)
            && pos.rule50_count() == 0 && !pos.can_castle(ANY_CASTLING))
        {
            TB::ProbeState err;
            TB::WDLScore   wdl = Tablebases::probe_wdl(pos, &err);

            // Force check of time on the next occasion
            if (is_mainthread())
                main_manager()->callsCnt = 0;

            if (err != TB::ProbeState::FAIL)
            {
                thisThread->tbHits.fetch_add(1, std::memory_order_relaxed);

                int drawScore = tbConfig.useRule50 ? 1 : 0;

                Value tbValue = VALUE_TB - ss->ply;

                // use the range VALUE_TB to VALUE_TB_WIN_IN_MAX_PLY to score
                value = wdl < -drawScore ? -tbValue
                      : wdl > drawScore  ? tbValue
                                         : VALUE_DRAW + 2 * wdl * drawScore;

                Bound b = wdl < -drawScore ? BOUND_UPPER
                        : wdl > drawScore  ? BOUND_LOWER
                                           : BOUND_EXACT;

                if (b == BOUND_EXACT || (b == BOUND_LOWER ? value >= beta : value <= alpha))
                {
                    ttWriter.write(posKey, value_to_tt(value, ss->ply), ss->ttPv, b,
                                   std::min(MAX_PLY - 1, depth + 6), Move::none(), VALUE_NONE,
                                   tt.generation());

                    return value;
                }

                if (PvNode)
                {
                    if (b == BOUND_LOWER)
                        bestValue = value, alpha = std::max(alpha, bestValue);
                    else
                        maxValue = value;
                }
            }
        }
    }

    // Step 6. Static evaluation of the position
    Value unadjustedStaticEval = VALUE_NONE;
    if (ss->inCheck)
    {
        // Skip early pruning when in check
        ss->staticEval = eval = VALUE_NONE;
        improving             = false;
        goto moves_loop;
    }
    else if (excludedMove)
    {
        // Providing the hint that this node's accumulator will be used often
        // brings significant Elo gain (~13 Elo).
        Eval::NNUE::hint_common_parent_position(pos, networks[numaAccessToken], refreshTable);
        unadjustedStaticEval = eval = ss->staticEval;
    }
    else if (ss->ttHit)
    {
        // Never assume anything about values stored in TT
        unadjustedStaticEval = ttData.eval;
        if (unadjustedStaticEval == VALUE_NONE)
            unadjustedStaticEval =
              evaluate(networks[numaAccessToken], pos, refreshTable, thisThread->optimism[us]);
        else if (PvNode)
            Eval::NNUE::hint_common_parent_position(pos, networks[numaAccessToken], refreshTable);

        ss->staticEval = eval = to_corrected_static_eval(unadjustedStaticEval, *thisThread, pos);

        // ttValue can be used as a better position evaluation (~7 Elo)
        if (ttData.value != VALUE_NONE
            && (ttData.bound & (ttData.value > eval ? BOUND_LOWER : BOUND_UPPER)))
            eval = ttData.value;
    }
    else
    {
        unadjustedStaticEval =
          evaluate(networks[numaAccessToken], pos, refreshTable, thisThread->optimism[us]);
        ss->staticEval = eval = to_corrected_static_eval(unadjustedStaticEval, *thisThread, pos);

        // Static evaluation is saved as it was before adjustment by correction history
        ttWriter.write(posKey, VALUE_NONE, ss->ttPv, BOUND_NONE, DEPTH_UNSEARCHED, Move::none(),
                       unadjustedStaticEval, tt.generation());
    }

    // Use static evaluation difference to improve quiet move ordering (~9 Elo)
    if (((ss - 1)->currentMove).is_ok() && !(ss - 1)->inCheck && !priorCapture)
    {
        int bonus = std::clamp(-10 * int((ss - 1)->staticEval + ss->staticEval), -1664, 1471) + 752;
        thisThread->mainHistory[~us][((ss - 1)->currentMove).from_to()] << bonus;
        if (type_of(pos.piece_on(prevSq)) != PAWN && ((ss - 1)->currentMove).type_of() != PROMOTION)
            thisThread->pawnHistory[pawn_structure_index(pos)][pos.piece_on(prevSq)][prevSq]
              << bonus / 2;
    }

    // Set up the improving flag, which is true if current static evaluation is
    // bigger than the previous static evaluation at our turn (if we were in
    // check at our previous move we look at static evaluation at move prior to it
    // and if we were in check at move prior to it flag is set to true) and is
    // false otherwise. The improving flag is used in various pruning heuristics.
    improving = (ss - 2)->staticEval != VALUE_NONE
                ? ss->staticEval > (ss - 2)->staticEval
                : (ss - 4)->staticEval != VALUE_NONE && ss->staticEval > (ss - 4)->staticEval;

    opponentWorsening = ss->staticEval + (ss - 1)->staticEval > 2;

    // Step 7. Razoring (~1 Elo)
    // If eval is really low check with qsearch if it can exceed alpha, if it can't,
    // return a fail low.
    if (eval < alpha - 494 - 290 * depth * depth)
    {
        value = qsearch<NonPV>(pos, ss, alpha - 1, alpha);
        if (value < alpha && std::abs(value) < VALUE_TB_WIN_IN_MAX_PLY)
            return value;
    }

    // Step 8. Futility pruning: child node (~40 Elo)
    // The depth condition is important for mate finding.
    if (!ss->ttPv && depth < 13
        && eval - futility_margin(depth, cutNode && !ss->ttHit, improving, opponentWorsening)
               - (ss - 1)->statScore / 260
             >= beta
        && eval >= beta && (!ttData.move || ttCapture) && beta > VALUE_TB_LOSS_IN_MAX_PLY
        && eval < VALUE_TB_WIN_IN_MAX_PLY)
        return beta + (eval - beta) / 3;

    // Step 9. Null move search with verification search (~35 Elo)
<<<<<<< HEAD
    if ((ss - 1)->currentMove != Move::null() && (ss - 1)->statScore < 14389 && eval >= beta
        && ss->staticEval >= beta - 21 * depth + 390 && !excludedMove && pos.non_pawn_material(us)
        && ss->ply >= thisThread->nmpMinPly && beta > VALUE_TB_LOSS_IN_MAX_PLY)

=======
    if ((ss - 1)->currentMove != Move::null() && (ss - 1)->statScore < 14369 && eval >= beta
        && ss->staticEval >= beta - 21 * depth + 393 && !excludedMove && pos.non_pawn_material(us)
        && ss->ply >= thisThread->nmpMinPly && beta > VALUE_TB_LOSS_IN_MAX_PLY)
>>>>>>> 3ed6c5bb
    {
        assert(eval - beta >= 0);

        // Null move dynamic reduction based on depth and eval
        Depth R = std::min(int(eval - beta) / 202, 6) + depth / 3 + 5;

        ss->currentMove         = Move::null();
        ss->continuationHistory = &thisThread->continuationHistory[0][0][NO_PIECE][0];

        pos.do_null_move(st, tt);

        Value nullValue = -search<NonPV>(pos, ss + 1, -beta, -beta + 1, depth - R, !cutNode);

        pos.undo_null_move();

        // Do not return unproven mate or TB scores
        if (nullValue >= beta && nullValue < VALUE_TB_WIN_IN_MAX_PLY)
        {
            if (!PvNode && (thisThread->nmpMinPly || depth < 16))
                return nullValue;
            else if (PvNode)
                depth -= depth / 4;

            // Dive into quiescence search when the depth reaches zero
            if (depth <= 0)
                return qsearch < PvNode ? PV : NonPV > (pos, ss, alpha, beta);


            assert(!thisThread->nmpMinPly);  // Recursive verification is not allowed

            // Do verification search at high depths, with null move pruning disabled
            // until ply exceeds nmpMinPly.
            thisThread->nmpMinPly = ss->ply + 3 * (depth - R) / 4;

            Value v = search<NonPV>(pos, ss, beta - 1, beta, depth - R, false);

            thisThread->nmpMinPly = 0;

            if (v >= beta)
                return nullValue;
            else if (PvNode)
                depth -= depth / 4;

            // Dive into quiescence search when the depth reaches zero
            if (depth <= 0)
                return qsearch < PvNode ? PV : NonPV > (pos, ss, alpha, beta);
        }
    }

    // Step 10. Internal iterative reductions (~9 Elo)
    // For PV nodes without a ttMove, we decrease depth.
    if (PvNode && !ttData.move)
        depth -= 3;

    // Use qsearch if depth <= 0.
    if (depth <= 0)
        return qsearch<PV>(pos, ss, alpha, beta);

    // For cutNodes, if depth is high enough, decrease depth by 2 if there is no ttMove, or
    // by 1 if there is a ttMove with an upper bound.
    if (cutNode && depth >= 7 && (!ttData.move || ttData.bound == BOUND_UPPER))
        depth -= 1 + !ttData.move;

    // Step 11. ProbCut (~10 Elo)
    // If we have a good enough capture (or queen promotion) and a reduced search returns a value
    // much above beta, we can (almost) safely prune the previous move.
    probCutBeta = beta + 184 - 53 * improving;
    if (
      !PvNode && depth > 3
      && std::abs(beta) < VALUE_TB_WIN_IN_MAX_PLY
      // If value from transposition table is lower than probCutBeta, don't attempt probCut
      // there and in further interactions with transposition table cutoff depth is set to depth - 3
      // because probCut search has depth set to depth - 4 but we also do a move before it
      // So effective depth is equal to depth - 3
      && !(ttData.depth >= depth - 3 && ttData.value != VALUE_NONE && ttData.value < probCutBeta))
    {
        assert(probCutBeta < VALUE_INFINITE && probCutBeta > beta);

        MovePicker mp(pos, ttData.move, probCutBeta - ss->staticEval, &thisThread->captureHistory);
        Move       probcutCapturesSearched[32];
        int        probcutCaptureCount = 0;
        Piece      captured;

        while ((move = mp.next_move()) != Move::none())
            if (move != excludedMove && pos.legal(move))
            {
                assert(pos.capture_stage(move));

                movedPiece = pos.moved_piece(move);
                captured   = pos.piece_on(move.to_sq());


                // Prefetch the TT entry for the resulting position
                prefetch(tt.first_entry(pos.key_after(move)));

                ss->currentMove = move;
                ss->continuationHistory =
                  &this
                     ->continuationHistory[ss->inCheck][true][pos.moved_piece(move)][move.to_sq()];

                thisThread->nodes.fetch_add(1, std::memory_order_relaxed);
                pos.do_move(move, st);

                // Perform a preliminary qsearch to verify that the move holds
                value = -qsearch<NonPV>(pos, ss + 1, -probCutBeta, -probCutBeta + 1);

                // If the qsearch held, perform the regular search
                if (value >= probCutBeta)
                    value = -search<NonPV>(pos, ss + 1, -probCutBeta, -probCutBeta + 1, depth - 4,
                                           !cutNode);

                pos.undo_move(move);

                if (value >= probCutBeta)
                {
                    thisThread->captureHistory[movedPiece][move.to_sq()][type_of(captured)]
                      << stat_bonus(depth - 2);

                    for (int i = 0; i < probcutCaptureCount; i++)
                    {
                        movedPiece = pos.moved_piece(probcutCapturesSearched[i]);
                        captured   = pos.piece_on(probcutCapturesSearched[i].to_sq());

                        thisThread->captureHistory[movedPiece][probcutCapturesSearched[i].to_sq()]
                                                  [type_of(captured)]
                          << -stat_malus(depth - 3);
                    }

                    // Save ProbCut data into transposition table
                    ttWriter.write(posKey, value_to_tt(value, ss->ply), ss->ttPv, BOUND_LOWER,
                                   depth - 3, move, unadjustedStaticEval, tt.generation());
                    return std::abs(value) < VALUE_TB_WIN_IN_MAX_PLY ? value - (probCutBeta - beta)
                                                                     : value;
                }

                if (probcutCaptureCount < 32)
                    probcutCapturesSearched[probcutCaptureCount++] = move;
            }

        Eval::NNUE::hint_common_parent_position(pos, networks[numaAccessToken], refreshTable);
    }

moves_loop:  // When in check, search starts here

    // Step 12. A small Probcut idea, when we are in check (~4 Elo)
    probCutBeta = beta + 390;
    if (ss->inCheck && (ttData.bound & BOUND_LOWER) && ttData.depth >= depth - 4
        && ttData.value >= probCutBeta && std::abs(ttData.value) < VALUE_TB_WIN_IN_MAX_PLY
        && std::abs(beta) < VALUE_TB_WIN_IN_MAX_PLY)
        return probCutBeta;

    const PieceToHistory* contHist[] = {(ss - 1)->continuationHistory,
                                        (ss - 2)->continuationHistory,
                                        (ss - 3)->continuationHistory,
                                        (ss - 4)->continuationHistory,
                                        nullptr,
                                        (ss - 6)->continuationHistory};


    MovePicker mp(pos, ttData.move, depth, &thisThread->mainHistory, &thisThread->captureHistory,
                  contHist, &thisThread->pawnHistory, ss->killers);

    value            = bestValue;
    moveCountPruning = false;
    singularValue    = VALUE_INFINITE;
    singularBound    = BOUND_NONE;

    // Step 13. Loop through all pseudo-legal moves until no moves remain
    // or a beta cutoff occurs.
    while ((move = mp.next_move(moveCountPruning)) != Move::none())
    {
        assert(move.is_ok());

        if (move == excludedMove)
            continue;

        // Check for legality
        if (!pos.legal(move))
            continue;

        // At root obey the "searchmoves" option and skip moves not listed in Root
        // Move List. In MultiPV mode we also skip PV moves that have been already
        // searched and those of lower "TB rank" if we are in a TB root position.
        if (rootNode
            && !std::count(thisThread->rootMoves.begin() + thisThread->pvIdx,
                           thisThread->rootMoves.begin() + thisThread->pvLast, move))
            continue;

        ss->moveCount = ++moveCount;

        if (rootNode && is_mainthread() && rootDepth > 30)
        {
            main_manager()->updates.onIter(
              {depth, UCIEngine::move(move, pos.is_chess960()), moveCount + thisThread->pvIdx});
        }
        if (PvNode)
            (ss + 1)->pv = nullptr;

        extension  = 0;
        capture    = pos.capture_stage(move);
        movedPiece = pos.moved_piece(move);
        givesCheck = pos.gives_check(move);

        // Calculate new depth for this move
        newDepth = depth - 1;

        int delta = beta - alpha;

        Depth r = reduction(improving, depth, moveCount, delta);

        // Step 14. Pruning at shallow depth (~120 Elo).
        // Depth conditions are important for mate finding.
        if (!rootNode && pos.non_pawn_material(us) && bestValue > VALUE_TB_LOSS_IN_MAX_PLY)
        {
            // Skip quiet moves if movecount exceeds our FutilityMoveCount threshold (~8 Elo)
            moveCountPruning =
              moveCount >= futility_move_count(improving, depth)
                             - (singularBound == BOUND_UPPER && singularValue < alpha - 51);

            // Reduced depth of the next LMR search
            int lmrDepth = newDepth - r;

            if (capture || givesCheck)
            {
                Piece capturedPiece = pos.piece_on(move.to_sq());
                int   captHist =
                  thisThread->captureHistory[movedPiece][move.to_sq()][type_of(capturedPiece)];

                // Futility pruning for captures (~2 Elo)
                if (!givesCheck && lmrDepth < 7 && !ss->inCheck)
                {
                    Value futilityValue = ss->staticEval + 285 + 251 * lmrDepth
                                        + PieceValue[capturedPiece] + captHist / 7;
                    if (futilityValue <= alpha)
                        continue;
                }

                // SEE based pruning for captures and checks (~11 Elo)
                int seeHist = std::clamp(captHist / 32, -182 * depth, 166 * depth);
                if (!pos.see_ge(move, -168 * depth - seeHist))
                    continue;
            }
            else
            {
                int history =
                  (*contHist[0])[movedPiece][move.to_sq()]
                  + (*contHist[1])[movedPiece][move.to_sq()]
                  + thisThread->pawnHistory[pawn_structure_index(pos)][movedPiece][move.to_sq()];

                // Continuation history based pruning (~2 Elo)
                if (lmrDepth < 6 && history < -4165 * depth)
                    continue;

                history += 2 * thisThread->mainHistory[us][move.from_to()];

                lmrDepth += history / 3853;

                Value futilityValue =
                  ss->staticEval + (bestValue < ss->staticEval - 51 ? 143 : 52) + 135 * lmrDepth;

                // Futility pruning: parent node (~13 Elo)
                if (!ss->inCheck && lmrDepth < 12 && futilityValue <= alpha)
                {
                    if (bestValue <= futilityValue && std::abs(bestValue) < VALUE_TB_WIN_IN_MAX_PLY
                        && futilityValue < VALUE_TB_WIN_IN_MAX_PLY)
                        bestValue = (bestValue + futilityValue * 3) / 4;
                    continue;
                }

                lmrDepth = std::max(lmrDepth, 0);

                // Prune moves with negative SEE (~4 Elo)
                if (!pos.see_ge(move, -24 * lmrDepth * lmrDepth))
                    continue;
            }
        }

        // Step 15. Extensions (~100 Elo)
        // We take care to not overdo to avoid search getting stuck.
        if (ss->ply < thisThread->rootDepth * 2)
        {
            // Singular extension search (~76 Elo, ~170 nElo). If all moves but one fail
            // low on a search of (alpha-s, beta-s), and just one fails high on (alpha, beta),
            // then that move is singular and should be extended. To verify this we do
            // a reduced search on the position excluding the ttMove and if the result
            // is lower than ttValue minus a margin, then we will extend the ttMove.
            // Recursive singular search is avoided.

            // Note: the depth margin and singularBeta margin are known for having non-linear
            // scaling. Their values are optimized to time controls of 180+1.8 and longer
            // so changing them requires tests at these types of time controls.
            // Generally, higher singularBeta (i.e closer to ttValue) and lower extension
            // margins scale well.

            if (!rootNode && move == ttData.move && !excludedMove
                && depth >= 4 - (thisThread->completedDepth > 36) + ss->ttPv
                && std::abs(ttData.value) < VALUE_TB_WIN_IN_MAX_PLY && (ttData.bound & BOUND_LOWER)
                && ttData.depth >= depth - 3)
            {
                Value singularBeta  = ttData.value - (54 + 76 * (ss->ttPv && !PvNode)) * depth / 64;
                Depth singularDepth = newDepth / 2;

                ss->excludedMove = move;
                value            = singularValue =
                  search<NonPV>(pos, ss, singularBeta - 1, singularBeta, singularDepth, cutNode);
                singularBound    = singularValue >= singularBeta ? BOUND_LOWER : BOUND_UPPER;
                ss->excludedMove = Move::none();

                if (value < singularBeta)
                {
                    int doubleMargin = 293 * PvNode - 195 * !ttCapture;
                    int tripleMargin = 107 + 259 * PvNode - 260 * !ttCapture + 98 * ss->ttPv;

                    extension = 1 + (value < singularBeta - doubleMargin)
                              + (value < singularBeta - tripleMargin);

                    depth += ((!PvNode) && (depth < 16));
                }

                // Multi-cut pruning
                // Our ttMove is assumed to fail high based on the bound of the TT entry,
                // and if after excluding the ttMove with a reduced search we fail high over the original beta,
                // we assume this expected cut-node is not singular (multiple moves fail high),
                // and we can prune the whole subtree by returning a softbound.
                else if (value >= beta && std::abs(value) < VALUE_TB_WIN_IN_MAX_PLY)
                    return value;

                // Negative extensions
                // If other moves failed high over (ttValue - margin) without the ttMove on a reduced search,
                // but we cannot do multi-cut because (ttValue - margin) is lower than the original beta,
                // we do not know if the ttMove is singular or can do a multi-cut,
                // so we reduce the ttMove in favor of other moves based on some conditions:

                // If the ttMove is assumed to fail high over current beta (~7 Elo)
                else if (ttData.value >= beta)
                    extension = -3;

                // If we are on a cutNode but the ttMove is not assumed to fail high over current beta (~1 Elo)
                else if (cutNode)
                    extension = -2;
            }

            // Extension for capturing the previous moved piece (~0 Elo on STC, ~1 Elo on LTC)
            else if (PvNode && move.to_sq() == prevSq
                     && thisThread->captureHistory[movedPiece][move.to_sq()]
                                                  [type_of(pos.piece_on(move.to_sq()))]
                          > 3994)
                extension = 1;
        }

        // Add extension to new depth
        newDepth += extension;

        // Speculative prefetch as early as possible
        prefetch(tt.first_entry(pos.key_after(move)));

        // Update the current move (this must be done after singular extension search)
        ss->currentMove = move;
        ss->continuationHistory =
          &thisThread->continuationHistory[ss->inCheck][capture][movedPiece][move.to_sq()];

        uint64_t nodeCount = rootNode ? uint64_t(nodes) : 0;

        // Step 16. Make the move
        thisThread->nodes.fetch_add(1, std::memory_order_relaxed);
        pos.do_move(move, st, givesCheck);

        // These reduction adjustments have proven non-linear scaling.
        // They are optimized to time controls of 180 + 1.8 and longer so
        // changing them or adding conditions that are similar
        // requires tests at these types of time controls.

        // Decrease reduction if position is or has been on the PV (~7 Elo)
        if (ss->ttPv)
            r -= 1 + (ttData.value > alpha) + (ttData.depth >= depth);

        // Decrease reduction for PvNodes (~0 Elo on STC, ~2 Elo on LTC)
        if (PvNode)
            r--;

        // These reduction adjustments have no proven non-linear scaling.

        // Increase reduction for cut nodes (~4 Elo)
        if (cutNode)
            r += 2 - (ttData.depth >= depth && ss->ttPv)
               + (!ss->ttPv && move != ttData.move && move != ss->killers[0]);

        // Increase reduction if ttMove is a capture (~3 Elo)
        if (ttCapture)
            r++;

        // Increase reduction if next ply has a lot of fail high (~5 Elo)
        if ((ss + 1)->cutoffCnt > 3)
            r += 1 + !(PvNode || cutNode);

        // For first picked move (ttMove) reduce reduction
        // but never allow it to go below 0 (~3 Elo)
        else if (move == ttData.move)
            r = std::max(0, r - 2);

        ss->statScore = 2 * thisThread->mainHistory[us][move.from_to()]
                      + (*contHist[0])[movedPiece][move.to_sq()]
                      + (*contHist[1])[movedPiece][move.to_sq()] - 4664;

        // Decrease/increase reduction for moves with a good/bad history (~8 Elo)
        r -= ss->statScore / 10898;

        // Step 17. Late moves reduction / extension (LMR, ~117 Elo)
        if (depth >= 2 && moveCount > 1 + rootNode)
        {
            // In general we want to cap the LMR depth search at newDepth, but when
            // reduction is negative, we allow this move a limited search extension
            // beyond the first move depth.
            // To prevent problems when the max value is less than the min value,
            // std::clamp has been replaced by a more robust implementation.
            Depth d = std::max(1, std::min(newDepth - r, newDepth + 1));

            value = -search<NonPV>(pos, ss + 1, -(alpha + 1), -alpha, d, true);

            // Do a full-depth search when reduced LMR search fails high
            if (value > alpha && d < newDepth)
            {
                // Adjust full-depth search based on LMR results - if the result
                // was good enough search deeper, if it was bad enough search shallower.
                const bool doDeeperSearch    = value > (bestValue + 35 + 2 * newDepth);  // (~1 Elo)
                const bool doShallowerSearch = value < bestValue + newDepth;             // (~2 Elo)

                newDepth += doDeeperSearch - doShallowerSearch;

                if (newDepth > d)
                    value = -search<NonPV>(pos, ss + 1, -(alpha + 1), -alpha, newDepth, !cutNode);

                // Post LMR continuation history updates (~1 Elo)
                int bonus = value <= alpha ? -stat_malus(newDepth)
                          : value >= beta  ? stat_bonus(newDepth)
                                           : 0;

                update_continuation_histories(ss, movedPiece, move.to_sq(), bonus);
            }
        }

        // Step 18. Full-depth search when LMR is skipped
        else if (!PvNode || moveCount > 1)
        {
            // Increase reduction if ttMove is not present (~6 Elo)
            if (!ttData.move)
                r += 2;

            // Note that if expected reduction is high, we reduce search depth by 1 here (~9 Elo)
            value = -search<NonPV>(pos, ss + 1, -(alpha + 1), -alpha, newDepth - (r > 3), !cutNode);
        }

        // For PV nodes only, do a full PV search on the first move or after a fail high,
        // otherwise let the parent node fail low with value <= alpha and try another move.
        if (PvNode && (moveCount == 1 || value > alpha))
        {
            (ss + 1)->pv    = pv;
            (ss + 1)->pv[0] = Move::none();

            value = -search<PV>(pos, ss + 1, -beta, -alpha, newDepth, false);
        }

        // Step 19. Undo move
        pos.undo_move(move);

        assert(value > -VALUE_INFINITE && value < VALUE_INFINITE);

        // Step 20. Check for a new best move
        // Finished searching the move. If a stop occurred, the return value of
        // the search cannot be trusted, and we return immediately without
        // updating best move, PV and TT.
        if (threads.stop.load(std::memory_order_relaxed))
            return VALUE_ZERO;

        if (rootNode)
        {
            RootMove& rm =
              *std::find(thisThread->rootMoves.begin(), thisThread->rootMoves.end(), move);

            rm.effort += nodes - nodeCount;

            rm.averageScore =
              rm.averageScore != -VALUE_INFINITE ? (value + rm.averageScore) / 2 : value;

            // PV move or new best move?
            if (moveCount == 1 || value > alpha)
            {
                rm.score = rm.uciScore = value;
                rm.selDepth            = thisThread->selDepth;
                rm.scoreLowerbound = rm.scoreUpperbound = false;

                if (value >= beta)
                {
                    rm.scoreLowerbound = true;
                    rm.uciScore        = beta;
                }
                else if (value <= alpha)
                {
                    rm.scoreUpperbound = true;
                    rm.uciScore        = alpha;
                }

                rm.pv.resize(1);

                assert((ss + 1)->pv);

                for (Move* m = (ss + 1)->pv; *m != Move::none(); ++m)
                    rm.pv.push_back(*m);

                // We record how often the best move has been changed in each iteration.
                // This information is used for time management. In MultiPV mode,
                // we must take care to only do this for the first PV line.
                if (moveCount > 1 && !thisThread->pvIdx)
                    ++thisThread->bestMoveChanges;
            }
            else
                // All other moves but the PV, are set to the lowest value: this
                // is not a problem when sorting because the sort is stable and the
                // move position in the list is preserved - just the PV is pushed up.
                rm.score = -VALUE_INFINITE;
        }

        // In case we have an alternative move equal in eval to the current bestmove,
        // promote it to bestmove by pretending it just exceeds alpha (but not beta).
        int inc = (value == bestValue && (int(nodes) & 15) == 0
                   && ss->ply + 2 + ss->ply / 32 >= thisThread->rootDepth
                   && std::abs(value) + 1 < VALUE_TB_WIN_IN_MAX_PLY);

        if (value + inc > bestValue)
        {
            bestValue = value;

            if (value + inc > alpha)
            {
                bestMove = move;

                if (PvNode && !rootNode)  // Update pv even in fail-high case
                    update_pv(ss->pv, move, (ss + 1)->pv);

                if (value >= beta)
                {
                    ss->cutoffCnt += 1 + !ttData.move - (extension >= 2);
                    assert(value >= beta);  // Fail high
                    break;
                }
                else
                {
                    // Reduce other moves if we have found at least one score improvement (~2 Elo)
                    if (depth > 2 && depth < 14 && std::abs(value) < VALUE_TB_WIN_IN_MAX_PLY)
                        depth -= 2;

                    assert(depth > 0);
                    alpha = value;  // Update alpha! Always alpha < beta
                }
            }
        }

        // If the move is worse than some previously searched move,
        // remember it, to update its stats later.
        if (move != bestMove && moveCount <= 32)
        {
            if (capture)
                capturesSearched[captureCount++] = move;
            else
                quietsSearched[quietCount++] = move;
        }
    }

    // Step 21. Check for mate and stalemate
    // All legal moves have been searched and if there are no legal moves, it
    // must be a mate or a stalemate. If we are in a singular extension search then
    // return a fail low score.

    assert(moveCount || !ss->inCheck || excludedMove || !MoveList<LEGAL>(pos).size());

    // Adjust best value for fail high cases at non-pv nodes
    if (!PvNode && bestValue >= beta && std::abs(bestValue) < VALUE_TB_WIN_IN_MAX_PLY
        && std::abs(beta) < VALUE_TB_WIN_IN_MAX_PLY && std::abs(alpha) < VALUE_TB_WIN_IN_MAX_PLY)
        bestValue = (bestValue * depth + beta) / (depth + 1);

    if (!moveCount)
        bestValue = excludedMove ? alpha : ss->inCheck ? mated_in(ss->ply) : VALUE_DRAW;

    // If there is a move that produces search value greater than alpha we update the stats of searched moves
    else if (bestMove)
        update_all_stats(pos, ss, *this, bestMove, bestValue, beta, prevSq, quietsSearched,
                         quietCount, capturesSearched, captureCount, depth);

    // Bonus for prior countermove that caused the fail low
    else if (!priorCapture && prevSq != SQ_NONE)
    {
        int bonus = (114 * (depth > 5) + 116 * (PvNode || cutNode) + 123 * ((ss - 1)->moveCount > 8)
                     + 64 * (!ss->inCheck && bestValue <= ss->staticEval - 108)
                     + 153 * (!(ss - 1)->inCheck && bestValue <= -(ss - 1)->staticEval - 76));

        // Proportional to "how much damage we have to undo"
        if ((ss - 1)->statScore < -7865)
            bonus += std::clamp(-(ss - 1)->statScore / 103, 0, 258);

        update_continuation_histories(ss - 1, pos.piece_on(prevSq), prevSq,
                                      stat_bonus(depth) * bonus / 100);
        thisThread->mainHistory[~us][((ss - 1)->currentMove).from_to()]
          << stat_bonus(depth) * bonus / 200;


        if (type_of(pos.piece_on(prevSq)) != PAWN && ((ss - 1)->currentMove).type_of() != PROMOTION)
            thisThread->pawnHistory[pawn_structure_index(pos)][pos.piece_on(prevSq)][prevSq]
              << stat_bonus(depth) * bonus / 25;
    }

    if (PvNode)
        bestValue = std::min(bestValue, maxValue);

    // If no good move is found and the previous position was ttPv, then the previous
    // opponent move is probably good and the new position is added to the search tree. (~7 Elo)
    if (bestValue <= alpha)
        ss->ttPv = ss->ttPv || ((ss - 1)->ttPv && depth > 3);

    // Write gathered information in transposition table
    // Static evaluation is saved as it was before correction history
    if (!excludedMove && !(rootNode && thisThread->pvIdx))
        ttWriter.write(posKey, value_to_tt(bestValue, ss->ply), ss->ttPv,
                       bestValue >= beta    ? BOUND_LOWER
                       : PvNode && bestMove ? BOUND_EXACT
                                            : BOUND_UPPER,
                       depth, bestMove, unadjustedStaticEval, tt.generation());

    // Adjust correction history
    if (!ss->inCheck && (!bestMove || !pos.capture(bestMove))
        && !(bestValue >= beta && bestValue <= ss->staticEval)
        && !(!bestMove && bestValue >= ss->staticEval))
    {
        auto bonus = std::clamp(int(bestValue - ss->staticEval) * depth / 8,
                                -CORRECTION_HISTORY_LIMIT / 4, CORRECTION_HISTORY_LIMIT / 4);
        thisThread->correctionHistory[us][pawn_structure_index<Correction>(pos)] << bonus;
    }

    assert(bestValue > -VALUE_INFINITE && bestValue < VALUE_INFINITE);

    return bestValue;
}


// Quiescence search function, which is called by the main search function with zero depth, or
// recursively with further decreasing depth per call. With depth <= 0, we "should" be using
// static eval only, but tactical moves may confuse the static eval. To fight this horizon effect,
// we implement this qsearch of tactical moves only.
// See https://www.chessprogramming.org/Horizon_Effect and https://www.chessprogramming.org/Quiescence_Search
// (~155 Elo)
template<NodeType nodeType>
Value Search::Worker::qsearch(Position& pos, Stack* ss, Value alpha, Value beta, Depth depth) {

    static_assert(nodeType != Root);
    constexpr bool PvNode = nodeType == PV;

    assert(alpha >= -VALUE_INFINITE && alpha < beta && beta <= VALUE_INFINITE);
    assert(PvNode || (alpha == beta - 1));
    assert(depth <= 0);

    // Check if we have an upcoming move that draws by repetition. (~1 Elo)
    if (alpha < VALUE_DRAW && pos.upcoming_repetition(ss->ply))
    {
        alpha = value_draw(this->nodes);
        if (alpha >= beta)
            return alpha;
    }

    Move      pv[MAX_PLY + 1];
    StateInfo st;
    ASSERT_ALIGNED(&st, Eval::NNUE::CacheLineSize);

    Key   posKey;
    Move  move, bestMove;
    Value bestValue, value, futilityBase;
    bool  pvHit, givesCheck, capture;
    int   moveCount;
    Color us = pos.side_to_move();

    // Step 1. Initialize node
    if (PvNode)
    {
        (ss + 1)->pv = pv;
        ss->pv[0]    = Move::none();
    }

    Worker* thisThread = this;
    bestMove           = Move::none();
    ss->inCheck        = pos.checkers();
    moveCount          = 0;

    // Used to send selDepth info to GUI (selDepth counts from 1, ply from 0)
    if (PvNode && thisThread->selDepth < ss->ply + 1)
        thisThread->selDepth = ss->ply + 1;

    // Step 2. Check for an immediate draw or maximum ply reached
    if (pos.is_draw(ss->ply) || ss->ply >= MAX_PLY)
        return (ss->ply >= MAX_PLY && !ss->inCheck)
               ? evaluate(networks[numaAccessToken], pos, refreshTable, thisThread->optimism[us])
               : VALUE_DRAW;

    assert(0 <= ss->ply && ss->ply < MAX_PLY);

    // Note that unlike regular search, which stores the literal depth into the TT, from QS we
    // only store the current movegen stage as "depth". If in check, we search all evasions and
    // thus store DEPTH_QS_CHECKS. (Evasions may be quiet, and _CHECKS includes quiets.)
    Depth qsTtDepth = ss->inCheck || depth >= DEPTH_QS_CHECKS ? DEPTH_QS_CHECKS : DEPTH_QS_NORMAL;

    // Step 3. Transposition table lookup
    posKey                         = pos.key();
    auto [ttHit, ttData, ttWriter] = tt.probe(posKey);
    // Need further processing of the saved data
    ss->ttHit    = ttHit;
    ttData.move  = ttHit ? ttData.move : Move::none();
    ttData.value = ttHit ? value_from_tt(ttData.value, ss->ply, pos.rule50_count()) : VALUE_NONE;
    pvHit        = ttHit && ttData.is_pv;

    // At non-PV nodes we check for an early TT cutoff
    if (!PvNode && ttData.depth >= qsTtDepth
        && ttData.value != VALUE_NONE  // Can happen when !ttHit or when access race in probe()
        && (ttData.bound & (ttData.value >= beta ? BOUND_LOWER : BOUND_UPPER)))
        return ttData.value;

    // Step 4. Static evaluation of the position
    Value unadjustedStaticEval = VALUE_NONE;
    if (ss->inCheck)
        bestValue = futilityBase = -VALUE_INFINITE;
    else
    {
        if (ss->ttHit)
        {
            // Never assume anything about values stored in TT
            unadjustedStaticEval = ttData.eval;
            if (unadjustedStaticEval == VALUE_NONE)
                unadjustedStaticEval =
                  evaluate(networks[numaAccessToken], pos, refreshTable, thisThread->optimism[us]);
            ss->staticEval = bestValue =
              to_corrected_static_eval(unadjustedStaticEval, *thisThread, pos);

            // ttValue can be used as a better position evaluation (~13 Elo)
            if (std::abs(ttData.value) < VALUE_TB_WIN_IN_MAX_PLY
                && (ttData.bound & (ttData.value > bestValue ? BOUND_LOWER : BOUND_UPPER)))
                bestValue = ttData.value;
        }
        else
        {
            // In case of null move search, use previous static eval with a different sign
            unadjustedStaticEval =
              (ss - 1)->currentMove != Move::null()
                ? evaluate(networks[numaAccessToken], pos, refreshTable, thisThread->optimism[us])
                : -(ss - 1)->staticEval;
            ss->staticEval = bestValue =
              to_corrected_static_eval(unadjustedStaticEval, *thisThread, pos);
        }

        // Stand pat. Return immediately if static value is at least beta
        if (bestValue >= beta)
        {
            if (std::abs(bestValue) < VALUE_TB_WIN_IN_MAX_PLY && !PvNode)
                bestValue = (3 * bestValue + beta) / 4;
            if (!ss->ttHit)
                ttWriter.write(posKey, value_to_tt(bestValue, ss->ply), false, BOUND_LOWER,
                               DEPTH_UNSEARCHED, Move::none(), unadjustedStaticEval,
                               tt.generation());
            return bestValue;
        }

        if (bestValue > alpha)
            alpha = bestValue;

        futilityBase = ss->staticEval + 299;
    }

    const PieceToHistory* contHist[] = {(ss - 1)->continuationHistory,
                                        (ss - 2)->continuationHistory};

    // Initialize a MovePicker object for the current position, and prepare to search the moves.
    // We presently use two stages of qs movegen, first captures+checks, then captures only.
    // (When in check, we simply search all evasions.)
    // (Presently, having the checks stage is worth only 1 Elo, and may be removable in the near future,
    // which would result in only a single stage of QS movegen.)
    Square     prevSq = ((ss - 1)->currentMove).is_ok() ? ((ss - 1)->currentMove).to_sq() : SQ_NONE;
    MovePicker mp(pos, ttData.move, depth, &thisThread->mainHistory, &thisThread->captureHistory,
                  contHist, &thisThread->pawnHistory);

    // Step 5. Loop through all pseudo-legal moves until no moves remain or a beta cutoff occurs.
    while ((move = mp.next_move()) != Move::none())
    {
        assert(move.is_ok());

        // Check for legality
        if (!pos.legal(move))
            continue;

        givesCheck = pos.gives_check(move);
        capture    = pos.capture_stage(move);

        moveCount++;

        // Step 6. Pruning
        if (bestValue > VALUE_TB_LOSS_IN_MAX_PLY && pos.non_pawn_material(us))
        {
            // Futility pruning and moveCount pruning (~10 Elo)
            if (!givesCheck && move.to_sq() != prevSq && futilityBase > VALUE_TB_LOSS_IN_MAX_PLY
                && move.type_of() != PROMOTION)
            {
                if (moveCount > 2)
                    continue;

                Value futilityValue = futilityBase + PieceValue[pos.piece_on(move.to_sq())];

                // If static eval + value of piece we are going to capture is much lower
                // than alpha we can prune this move. (~2 Elo)
                if (futilityValue <= alpha)
                {
                    bestValue = std::max(bestValue, futilityValue);
                    continue;
                }

                // If static eval is much lower than alpha and move is not winning material
                // we can prune this move. (~2 Elo)
                if (futilityBase <= alpha && !pos.see_ge(move, 1))
                {
                    bestValue = std::max(bestValue, futilityBase);
                    continue;
                }

                // If static exchange evaluation is much worse than what is needed to not
                // fall below alpha we can prune this move.
                if (futilityBase > alpha && !pos.see_ge(move, (alpha - futilityBase) * 4))
                {
                    bestValue = alpha;
                    continue;
                }
            }

            // Continuation history based pruning (~3 Elo)
            if (!capture
                && (*contHist[0])[pos.moved_piece(move)][move.to_sq()]
                       + (*contHist[1])[pos.moved_piece(move)][move.to_sq()]
                       + thisThread->pawnHistory[pawn_structure_index(pos)][pos.moved_piece(move)]
                                                [move.to_sq()]
                     <= 4643)
                continue;

            // Do not search moves with bad enough SEE values (~5 Elo)
            if (!pos.see_ge(move, -83))
                continue;
        }

        // Speculative prefetch as early as possible
        prefetch(tt.first_entry(pos.key_after(move)));

        // Update the current move
        ss->currentMove = move;
        ss->continuationHistory =
          &thisThread
             ->continuationHistory[ss->inCheck][capture][pos.moved_piece(move)][move.to_sq()];

        // Step 7. Make and search the move
        thisThread->nodes.fetch_add(1, std::memory_order_relaxed);
        pos.do_move(move, st, givesCheck);
        value = -qsearch<nodeType>(pos, ss + 1, -beta, -alpha, depth - 1);
        pos.undo_move(move);

        assert(value > -VALUE_INFINITE && value < VALUE_INFINITE);

        // Step 8. Check for a new best move
        if (value > bestValue)
        {
            bestValue = value;

            if (value > alpha)
            {
                bestMove = move;

                if (PvNode)  // Update pv even in fail-high case
                    update_pv(ss->pv, move, (ss + 1)->pv);

                if (value < beta)  // Update alpha here!
                    alpha = value;
                else
                    break;  // Fail high
            }
        }
    }

    // Step 9. Check for mate
    // All legal moves have been searched. A special case: if we're in check
    // and no legal moves were found, it is checkmate.
    if (ss->inCheck && bestValue == -VALUE_INFINITE)
    {
        assert(!MoveList<LEGAL>(pos).size());
        return mated_in(ss->ply);  // Plies to mate from the root
    }

    if (std::abs(bestValue) < VALUE_TB_WIN_IN_MAX_PLY && bestValue >= beta)
        bestValue = (3 * bestValue + beta) / 4;

    // Save gathered info in transposition table
    // Static evaluation is saved as it was before adjustment by correction history
    ttWriter.write(posKey, value_to_tt(bestValue, ss->ply), pvHit,
                   bestValue >= beta ? BOUND_LOWER : BOUND_UPPER, qsTtDepth, bestMove,
                   unadjustedStaticEval, tt.generation());

    assert(bestValue > -VALUE_INFINITE && bestValue < VALUE_INFINITE);

    return bestValue;
}

Depth Search::Worker::reduction(bool i, Depth d, int mn, int delta) const {
    int reductionScale = reductions[d] * reductions[mn];
    return (reductionScale + 1274 - delta * 746 / rootDelta) / 1024 + (!i && reductionScale > 1293);
}

// elapsed() returns the time elapsed since the search started. If the
// 'nodestime' option is enabled, it will return the count of nodes searched
// instead. This function is called to check whether the search should be
// stopped based on predefined thresholds like time limits or nodes searched.
//
// elapsed_time() returns the actual time elapsed since the start of the search.
// This function is intended for use only when printing PV outputs, and not used
// for making decisions within the search algorithm itself.
TimePoint Search::Worker::elapsed() const {
    return main_manager()->tm.elapsed([this]() { return threads.nodes_searched(); });
}

TimePoint Search::Worker::elapsed_time() const { return main_manager()->tm.elapsed_time(); }


namespace {
// Adjusts a mate or TB score from "plies to mate from the root"
// to "plies to mate from the current position". Standard scores are unchanged.
// The function is called before storing a value in the transposition table.
Value value_to_tt(Value v, int ply) {

    assert(v != VALUE_NONE);
    return v >= VALUE_TB_WIN_IN_MAX_PLY ? v + ply : v <= VALUE_TB_LOSS_IN_MAX_PLY ? v - ply : v;
}


// Inverse of value_to_tt(): it adjusts a mate or TB score
// from the transposition table (which refers to the plies to mate/be mated from
// current position) to "plies to mate/be mated (TB win/loss) from the root".
// However, to avoid potentially false mate or TB scores related to the 50 moves rule
// and the graph history interaction, we return the highest non-TB score instead.
Value value_from_tt(Value v, int ply, int r50c) {

    if (v == VALUE_NONE)
        return VALUE_NONE;

    // handle TB win or better
    if (v >= VALUE_TB_WIN_IN_MAX_PLY)
    {
        // Downgrade a potentially false mate score
        if (v >= VALUE_MATE_IN_MAX_PLY && VALUE_MATE - v > 100 - r50c)
            return VALUE_TB_WIN_IN_MAX_PLY - 1;

        // Downgrade a potentially false TB score.
        if (VALUE_TB - v > 100 - r50c)
            return VALUE_TB_WIN_IN_MAX_PLY - 1;

        return v - ply;
    }

    // handle TB loss or worse
    if (v <= VALUE_TB_LOSS_IN_MAX_PLY)
    {
        // Downgrade a potentially false mate score.
        if (v <= VALUE_MATED_IN_MAX_PLY && VALUE_MATE + v > 100 - r50c)
            return VALUE_TB_LOSS_IN_MAX_PLY + 1;

        // Downgrade a potentially false TB score.
        if (VALUE_TB + v > 100 - r50c)
            return VALUE_TB_LOSS_IN_MAX_PLY + 1;

        return v + ply;
    }

    return v;
}


// Adds current move and appends child pv[]
void update_pv(Move* pv, Move move, const Move* childPv) {

    for (*pv++ = move; childPv && *childPv != Move::none();)
        *pv++ = *childPv++;
    *pv = Move::none();
}


// Updates stats at the end of search() when a bestMove is found
void update_all_stats(const Position& pos,
                      Stack*          ss,
                      Search::Worker& workerThread,
                      Move            bestMove,
                      Value           bestValue,
                      Value           beta,
                      Square          prevSq,
                      Move*           quietsSearched,
                      int             quietCount,
                      Move*           capturesSearched,
                      int             captureCount,
                      Depth           depth) {

    CapturePieceToHistory& captureHistory = workerThread.captureHistory;
    Piece                  moved_piece    = pos.moved_piece(bestMove);
    PieceType              captured;

    int quietMoveBonus = stat_bonus(depth + 1);
    int quietMoveMalus = stat_malus(depth);

    if (!pos.capture_stage(bestMove))
    {
        int bestMoveBonus = bestValue > beta + 172 ? quietMoveBonus      // larger bonus
                                                   : stat_bonus(depth);  // smaller bonus

        update_quiet_stats(pos, ss, workerThread, bestMove, bestMoveBonus);

        // Decrease stats for all non-best quiet moves
        for (int i = 0; i < quietCount; ++i)
            update_quiet_histories(pos, ss, workerThread, quietsSearched[i], -quietMoveMalus);
    }
    else
    {
        // Increase stats for the best move in case it was a capture move
        captured = type_of(pos.piece_on(bestMove.to_sq()));
        captureHistory[moved_piece][bestMove.to_sq()][captured] << quietMoveBonus;
    }

    // Extra penalty for a quiet early move that was not a TT move or
    // main killer move in previous ply when it gets refuted.
    if (prevSq != SQ_NONE
        && ((ss - 1)->moveCount == 1 + (ss - 1)->ttHit
            || ((ss - 1)->currentMove == (ss - 1)->killers[0]))
        && !pos.captured_piece())
        update_continuation_histories(ss - 1, pos.piece_on(prevSq), prevSq, -quietMoveMalus);

    // Decrease stats for all non-best capture moves
    for (int i = 0; i < captureCount; ++i)
    {
        moved_piece = pos.moved_piece(capturesSearched[i]);
        captured    = type_of(pos.piece_on(capturesSearched[i].to_sq()));
        captureHistory[moved_piece][capturesSearched[i].to_sq()][captured] << -quietMoveMalus;
    }
}


// Updates histories of the move pairs formed
// by moves at ply -1, -2, -3, -4, and -6 with current move.
void update_continuation_histories(Stack* ss, Piece pc, Square to, int bonus) {

    bonus = bonus * 52 / 64;

    for (int i : {1, 2, 3, 4, 6})
    {
        // Only update the first 2 continuation histories if we are in check
        if (ss->inCheck && i > 2)
            break;
        if (((ss - i)->currentMove).is_ok())
            (*(ss - i)->continuationHistory)[pc][to] << bonus / (1 + (i == 3));
    }
}

// Updates move sorting heuristics
void update_refutations(Stack* ss, Move move) {

    // Update killers
    if (ss->killers[0] != move)
    {
        ss->killers[1] = ss->killers[0];
        ss->killers[0] = move;
    }
}

void update_quiet_histories(
  const Position& pos, Stack* ss, Search::Worker& workerThread, Move move, int bonus) {

    Color us = pos.side_to_move();
    workerThread.mainHistory[us][move.from_to()] << bonus;

    update_continuation_histories(ss, pos.moved_piece(move), move.to_sq(), bonus);

    int pIndex = pawn_structure_index(pos);
    workerThread.pawnHistory[pIndex][pos.moved_piece(move)][move.to_sq()] << bonus / 2;
}

// Updates move sorting heuristics
void update_quiet_stats(
  const Position& pos, Stack* ss, Search::Worker& workerThread, Move move, int bonus) {

    update_refutations(ss, move);
    update_quiet_histories(pos, ss, workerThread, move, bonus);
}

}

// When playing with strength handicap, choose the best move among a set of RootMoves
// using a statistical rule dependent on 'level'. Idea by Heinz van Saanen.
Move Skill::pick_best(const RootMoves& rootMoves, size_t multiPV) {
    static PRNG rng(now());  // PRNG sequence should be non-deterministic

    // RootMoves are already sorted by score in descending order
    Value  topScore = rootMoves[0].score;
    int    delta    = std::min(topScore - rootMoves[multiPV - 1].score, int(PawnValue));
    int    maxScore = -VALUE_INFINITE;
    double weakness = 120 - 2 * level;

    // Choose best move. For each move score we add two terms, both dependent on
    // weakness. One is deterministic and bigger for weaker levels, and one is
    // random. Then we choose the move with the resulting highest score.
    for (size_t i = 0; i < multiPV; ++i)
    {
        // This is our magic formula
        int push = (weakness * int(topScore - rootMoves[i].score)
                    + delta * (rng.rand<unsigned>() % int(weakness)))
                 / 128;

        if (rootMoves[i].score + push >= maxScore)
        {
            maxScore = rootMoves[i].score + push;
            best     = rootMoves[i].pv[0];
        }
    }

    return best;
}


// Used to print debug info and, more importantly,
// to detect when we are out of available time and thus stop the search.
void SearchManager::check_time(Search::Worker& worker) {
    if (--callsCnt > 0)
        return;

    // When using nodes, ensure checking rate is not lower than 0.1% of nodes
    callsCnt = worker.limits.nodes ? std::min(512, int(worker.limits.nodes / 1024)) : 512;

    static TimePoint lastInfoTime = now();

    TimePoint elapsed = tm.elapsed([&worker]() { return worker.threads.nodes_searched(); });
    TimePoint tick    = worker.limits.startTime + elapsed;

    if (tick - lastInfoTime >= 1000)
    {
        lastInfoTime = tick;
        dbg_print();
    }

    // We should not stop pondering until told so by the GUI
    if (ponder)
        return;

    if (
      // Later we rely on the fact that we can at least use the mainthread previous
      // root-search score and PV in a multithreaded environment to prove mated-in scores.
      worker.completedDepth >= 1
      && ((worker.limits.use_time_management() && (elapsed > tm.maximum() || stopOnPonderhit))
          || (worker.limits.movetime && elapsed >= worker.limits.movetime)
          || (worker.limits.nodes && worker.threads.nodes_searched() >= worker.limits.nodes)))
        worker.threads.stop = worker.threads.abortedSearch = true;
}

// Used to correct and extend PVs for moves that have a TB (but not a mate) score.
// Keeps the search based PV for as long as it is verified to maintain the game outcome, truncates afterwards.
// Finally, extends to mate the PV, providing a possible continuation (but not a proven mating line).
void syzygy_extend_pv(const OptionsMap&         options,
                      const Search::LimitsType& limits,
                      Position&                 pos,
                      RootMove&                 rootMove,
                      Value&                    v) {

    auto t_start      = std::chrono::steady_clock::now();
    int  moveOverhead = int(options["Move Overhead"]);

    // Do not use more than moveOverhead / 2 time, if time management is active.
    auto time_abort = [&t_start, &moveOverhead, &limits]() -> bool {
        auto t_end = std::chrono::steady_clock::now();
        return limits.use_time_management()
            && 2 * std::chrono::duration<double, std::milli>(t_end - t_start).count()
                 > moveOverhead;
    };

    std::list<StateInfo> sts;

    // Step 1, walk the PV to the last position in TB with correct decisive score
    int ply = 0;
    while (size_t(ply) < rootMove.pv.size())
    {
        Move& pvMove = rootMove.pv[ply];

        RootMoves legalMoves;
        for (const auto& m : MoveList<LEGAL>(pos))
            legalMoves.emplace_back(m);

        Tablebases::Config config = Tablebases::rank_root_moves(options, pos, legalMoves);
        RootMove&          rm     = *std::find(legalMoves.begin(), legalMoves.end(), pvMove);

        if (legalMoves[0].tbRank != rm.tbRank)
            break;

        ply++;

        auto& st = sts.emplace_back();
        pos.do_move(pvMove, st);

        // don't allow for repetitions or drawing moves along the PV in TB regime.
        if (config.rootInTB && pos.is_draw(ply))
        {
            pos.undo_move(pvMove);
            ply--;
            break;
        }

        // Full PV shown will thus be validated and end TB.
        // If we can't validate the full PV in time, we don't show it.
        if (config.rootInTB && time_abort())
            break;
    }

    // resize the PV to the correct part
    rootMove.pv.resize(ply);

    // Step 2, now extend the PV to mate, as if the user explores syzygy-tables.info using
    // top ranked moves (minimal DTZ), which gives optimal mates only for simple endgames e.g. KRvK
    while (!pos.is_draw(0))
    {
        if (time_abort())
            break;

        RootMoves legalMoves;
        for (const auto& m : MoveList<LEGAL>(pos))
        {
            auto&     rm = legalMoves.emplace_back(m);
            StateInfo tmpSI;
            pos.do_move(m, tmpSI);
            // Give a score of each move to break DTZ ties
            // restricting opponent mobility, but not giving the opponent a capture.
            for (const auto& mOpp : MoveList<LEGAL>(pos))
                rm.tbRank -= pos.capture(mOpp) ? 100 : 1;
            pos.undo_move(m);
        }

        // Mate found
        if (legalMoves.size() == 0)
            break;

        // sort moves according to their above assigned rank,
        // This will break ties for moves with equal DTZ in rank_root_moves.
        std::stable_sort(
          legalMoves.begin(), legalMoves.end(),
          [](const Search::RootMove& a, const Search::RootMove& b) { return a.tbRank > b.tbRank; });

        // The winning side tries to minimize DTZ, the losing side maximizes it.
        Tablebases::Config config = Tablebases::rank_root_moves(options, pos, legalMoves, true);

        // If DTZ is not available we might not find a mate, so we bail out.
        if (!config.rootInTB || config.cardinality > 0)
            break;

        ply++;

        Move& pvMove = legalMoves[0].pv[0];
        rootMove.pv.push_back(pvMove);
        auto& st = sts.emplace_back();
        pos.do_move(pvMove, st);
    }

    // Finding a draw in this function is an exceptional case, that cannot happen during engine game play,
    // since we have a winning score, and play correctly with TB support.
    // However, it can be that a position is draw due to the 50 move rule if it has been been reached
    // on the board with a non-optimal 50 move counter e.g. 8/8/6k1/3B4/3K4/4N3/8/8 w - - 54 106
    // which TB with dtz counter rounding cannot always correctly rank. See also
    // https://github.com/official-stockfish/Stockfish/issues/5175#issuecomment-2058893495
    // We adjust the score to match the found PV. Note that a TB loss score can be displayed
    // if the engine did not find a drawing move yet, but eventually search will figure it out.
    // E.g. 1kq5/q2r4/5K2/8/8/8/8/7Q w - - 96 1
    if (pos.is_draw(0))
        v = VALUE_DRAW;

    // Undo the PV moves.
    for (auto it = rootMove.pv.rbegin(); it != rootMove.pv.rend(); ++it)
        pos.undo_move(*it);

    // Inform if we couldn't get a full extension in time.
    if (time_abort())
        sync_cout
          << "info string Syzygy based PV extension requires more time, increase Move Overhead as needed."
          << sync_endl;
}

void SearchManager::pv(Search::Worker&           worker,
                       const ThreadPool&         threads,
                       const TranspositionTable& tt,
                       Depth                     depth) {

    const auto nodes     = threads.nodes_searched();
    auto&      rootMoves = worker.rootMoves;
    auto&      pos       = worker.rootPos;
    size_t     pvIdx     = worker.pvIdx;
    size_t     multiPV   = std::min(size_t(worker.options["MultiPV"]), rootMoves.size());
    uint64_t   tbHits    = threads.tb_hits() + (worker.tbConfig.rootInTB ? rootMoves.size() : 0);

    for (size_t i = 0; i < multiPV; ++i)
    {
        bool updated = rootMoves[i].score != -VALUE_INFINITE;

        if (depth == 1 && !updated && i > 0)
            continue;

        Depth d = updated ? depth : std::max(1, depth - 1);
        Value v = updated ? rootMoves[i].uciScore : rootMoves[i].previousScore;

        if (v == -VALUE_INFINITE)
            v = VALUE_ZERO;

        bool tb = worker.tbConfig.rootInTB && std::abs(v) <= VALUE_TB;
        v       = tb ? rootMoves[i].tbScore : v;

        bool isExact = i != pvIdx || tb || !updated;  // tablebase- and previous-scores are exact

        // Potentially correct and extend the PV, and in exceptional cases v
        if (std::abs(v) >= VALUE_TB_WIN_IN_MAX_PLY && std::abs(v) < VALUE_MATE_IN_MAX_PLY
            && ((!rootMoves[i].scoreLowerbound && !rootMoves[i].scoreUpperbound) || isExact))
            syzygy_extend_pv(worker.options, worker.limits, pos, rootMoves[i], v);

        std::string pv;
        for (Move m : rootMoves[i].pv)
            pv += UCIEngine::move(m, pos.is_chess960()) + " ";

        // remove last whitespace
        if (!pv.empty())
            pv.pop_back();

        auto wdl   = worker.options["UCI_ShowWDL"] ? UCIEngine::wdl(v, pos) : "";
        auto bound = rootMoves[i].scoreLowerbound
                     ? "lowerbound"
                     : (rootMoves[i].scoreUpperbound ? "upperbound" : "");

        InfoFull info;

        info.depth    = d;
        info.selDepth = rootMoves[i].selDepth;
        info.multiPV  = i + 1;
        info.score    = {v, pos};
        info.wdl      = wdl;

        if (!isExact)
            info.bound = bound;

        TimePoint time = tm.elapsed_time() + 1;
        info.timeMs    = time;
        info.nodes     = nodes;
        info.nps       = nodes * 1000 / time;
        info.tbHits    = tbHits;
        info.pv        = pv;
        info.hashfull  = tt.hashfull();

        updates.onUpdateFull(info);
    }
}

// Called in case we have no ponder move before exiting the search,
// for instance, in case we stop the search during a fail high at root.
// We try hard to have a ponder move to return to the GUI,
// otherwise in case of 'ponder on' we have nothing to think about.
bool RootMove::extract_ponder_from_tt(const TranspositionTable& tt, Position& pos) {

    StateInfo st;
    ASSERT_ALIGNED(&st, Eval::NNUE::CacheLineSize);

    assert(pv.size() == 1);
    if (pv[0] == Move::none())
        return false;

    pos.do_move(pv[0], st);

    auto [ttHit, ttData, ttWriter] = tt.probe(pos.key());
    if (ttHit)
    {
        if (MoveList<LEGAL>(pos).contains(ttData.move))
            pv.push_back(ttData.move);
    }

    pos.undo_move(pv[0]);
    return pv.size() > 1;
}


}  // namespace Stockfish<|MERGE_RESOLUTION|>--- conflicted
+++ resolved
@@ -793,16 +793,9 @@
         return beta + (eval - beta) / 3;
 
     // Step 9. Null move search with verification search (~35 Elo)
-<<<<<<< HEAD
     if ((ss - 1)->currentMove != Move::null() && (ss - 1)->statScore < 14389 && eval >= beta
         && ss->staticEval >= beta - 21 * depth + 390 && !excludedMove && pos.non_pawn_material(us)
         && ss->ply >= thisThread->nmpMinPly && beta > VALUE_TB_LOSS_IN_MAX_PLY)
-
-=======
-    if ((ss - 1)->currentMove != Move::null() && (ss - 1)->statScore < 14369 && eval >= beta
-        && ss->staticEval >= beta - 21 * depth + 393 && !excludedMove && pos.non_pawn_material(us)
-        && ss->ply >= thisThread->nmpMinPly && beta > VALUE_TB_LOSS_IN_MAX_PLY)
->>>>>>> 3ed6c5bb
     {
         assert(eval - beta >= 0);
 
